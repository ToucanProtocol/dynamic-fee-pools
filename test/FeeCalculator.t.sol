// SPDX-FileCopyrightText: 2023 Neutral Labs Inc.
//
// SPDX-License-Identifier: UNLICENSED

// If you encounter a vulnerability or an issue, please contact <info@neutralx.com>
pragma solidity ^0.8.13;

import {Test, console2} from "forge-std/Test.sol";
import {FeeCalculator} from "../src/FeeCalculator.sol";
import {UD60x18, ud, intoUint256} from "@prb/math/src/UD60x18.sol";
import "@openzeppelin/contracts/token/ERC20/IERC20.sol";

contract MockPool is IERC20 {
    uint256 private _totalSupply;

    function totalSupply() external view returns (uint256) {
        return _totalSupply;
    }

    function setTotalSupply(uint256 ts) public {
        _totalSupply = ts;
    }

    function allowance(address, address) external pure override returns (uint256) {
        return 0;
    }

    function approve(address, uint256) external pure override returns (bool) {
        return true;
    }

    function transfer(address, uint256) external pure override returns (bool) {
        return true;
    }

    function transferFrom(address, address, uint256) external pure override returns (bool) {
        return true;
    }

    function balanceOf(address account) external pure returns (uint256) {
        return 0;
    }
}

contract MockToken is IERC20 {
    mapping(address => uint256) public override balanceOf;

    function setTokenBalance(address pool, uint256 balance) public {
        balanceOf[pool] = balance;
    }

    function allowance(address, address) external pure override returns (uint256) {
        return 0;
    }

    function approve(address, uint256) external pure override returns (bool) {
        return true;
    }

    function transfer(address, uint256) external pure override returns (bool) {
        return true;
    }

    function transferFrom(address, address, uint256) external pure override returns (bool) {
        return true;
    }

    function totalSupply() external pure returns (uint256) {
        return 0;
    }
}

contract FeeCalculatorTest is Test {
    UD60x18 private zero = ud(0);
    UD60x18 private one = ud(1e18);
    UD60x18 private redemptionFeeScale = ud(0.3 * 1e18);
    UD60x18 private redemptionFeeShift = ud(0.1 * 1e18); //-log10(0+0.1)=1 -> 10^-1
    UD60x18 private redemptionFeeConstant = redemptionFeeScale * (one + redemptionFeeShift).log10(); //0.0413926851582251=log10(1+0.1)

    FeeCalculator public feeCalculator;
    MockPool public mockPool;
    MockToken public mockToken;
    address public feeRecipient = 0xAb5801a7D398351b8bE11C439e05C5B3259aeC9B;

    uint256 private depositFeeScale = 2;
    uint256 private redemptionFeeDivider = 3;

    function setUp() public {
        feeCalculator = new FeeCalculator();
        mockPool = new MockPool();
        mockToken = new MockToken();
        address[] memory recipients = new address[](1);
        recipients[0] = feeRecipient;
        uint256[] memory feeShares = new uint256[](1);
        feeShares[0] = 100;
        feeCalculator.feeSetup(recipients, feeShares);
    }

    function testFeeSetupEmpty() public {
        address[] memory recipients = new address[](0);
        uint256[] memory feeShares = new uint256[](0);
        vm.expectRevert("Total shares must equal 100");
        feeCalculator.feeSetup(recipients, feeShares);
    }

    function testCalculateDepositFeesNormalCase() public {
        // Arrange
        // Set up your test data
        uint256 depositAmount = 100 * 1e18;

        // Set up mock pool
        mockPool.setTotalSupply(1000 * 1e18);
        mockToken.setTokenBalance(address(mockPool), 500 * 1e18);

        // Act
        (address[] memory recipients, uint256[] memory fees) =
            feeCalculator.calculateDepositFees(address(mockToken), address(mockPool), depositAmount);

        // Assert
        assertEq(recipients[0], feeRecipient);
        assertEq(fees[0], 9718378209069523938);
    }

    function testCalculateRedemptionFeesNormalCase() public {
        // Arrange
        // Set up your test data
        uint256 redemptionAmount = 100 * 1e18;

        // Set up mock pool
        mockPool.setTotalSupply(1000 * 1e18);
        mockToken.setTokenBalance(address(mockPool), 500 * 1e18);

        // Act
        (address[] memory recipients, uint256[] memory fees) =
            feeCalculator.calculateRedemptionFees(address(mockToken), address(mockPool), redemptionAmount);

        // Assert
        assertEq(recipients[0], feeRecipient);
        assertEq(fees[0], 2833521467902860250);
    }

    function testCalculateRedemptionFees_ZeroMonopolization_MaximumFees() public {
        // Arrange
        // Set up your test data
        uint256 redemptionAmount = 1 * 1e18;

        // Set up mock pool
        mockPool.setTotalSupply(1e6 * 1e18);
        mockToken.setTokenBalance(address(mockPool), 1 * 1e18);

        // Act
        (address[] memory recipients, uint256[] memory fees) =
            feeCalculator.calculateRedemptionFees(address(mockToken), address(mockPool), redemptionAmount);

        // Assert
        assertEq(recipients[0], feeRecipient);
        assertApproxEqRel(
            fees[0], intoUint256((redemptionFeeScale + redemptionFeeConstant) * (ud(redemptionAmount))), 1e15
        ); //we allow 0.1% discrepancy
    }

    function testCalculateRedemptionFees_FullMonopolization_FeesCappedAt10Percent() public {
        // Arrange
        // Set up your test data
        uint256 redemptionAmount = 1 * 1e18;

        // Set up mock pool
        mockPool.setTotalSupply(1e6 * 1e18);
        mockToken.setTokenBalance(address(mockPool), 1e6 * 1e18);

        // Act
        (address[] memory recipients, uint256[] memory fees) =
            feeCalculator.calculateRedemptionFees(address(mockToken), address(mockPool), redemptionAmount);

        // Assert
        assertEq(recipients[0], feeRecipient);
        assertEq(fees[0], redemptionAmount / 10);
    }

<<<<<<< HEAD
=======
    function testCalculateRedemptionFees_AlmostFullMonopolization_ZeroFees() public {
        // Arrange
        // Set up your test data
        uint256 redemptionAmount = 1 * 1e18;

        // Set up mock pool
        mockPool.setTotalSupply(1e6 * 1e18 + 1);
        mockToken.setTokenBalance(address(mockPool), 1e6 * 1e18);

        // Act
        vm.expectRevert("Fee must be greater than 0");
        feeCalculator.calculateRedemptionFees(address(mockToken), address(mockPool), redemptionAmount);
    }

    function testCalculateRedemptionFees_CurrentSlightLessThanTotal_AmountSuperSmall_ShouldResultInException() public {
        //this test was producing negative redemption fees before rounding extremely small negative redemption fees to zero
        // Arrange
        // Set up your test data
        uint256 redemptionAmount = 186843141273221600445448244614; //1.868e29

        // Set up mock pool
        mockPool.setTotalSupply(11102230246251565404236316680908203126); //1.11e37
        mockToken.setTokenBalance(address(mockPool), 11102230246251565403820829061134812052); //1.11e37

        // Act
        vm.expectRevert("Fee must be greater than 0");
        feeCalculator.calculateRedemptionFees(address(mockToken), address(mockPool), redemptionAmount);
    }

>>>>>>> e9205625
    function testCalculateDepositFeesNormalCase_TwoFeeRecipientsSplitEqually() public {
        // Arrange
        // Set up your test data
        uint256 depositAmount = 100 * 1e18;
        address feeRecipient1 = 0xAb5801a7D398351b8bE11C439e05C5B3259aeC9B;
        address feeRecipient2 = 0xCA35b7d915458EF540aDe6068dFe2F44E8fa733c;

        // Set up mock pool
        mockPool.setTotalSupply(1000 * 1e18);
        mockToken.setTokenBalance(address(mockPool), 500 * 1e18);

        address[] memory _recipients = new address[](2);
        _recipients[0] = feeRecipient1;
        _recipients[1] = feeRecipient2;
        uint256[] memory _feeShares = new uint256[](2);
        _feeShares[0] = 50;
        _feeShares[1] = 50;
        feeCalculator.feeSetup(_recipients, _feeShares);

        // Act
        (address[] memory recipients, uint256[] memory fees) =
            feeCalculator.calculateDepositFees(address(mockToken), address(mockPool), depositAmount);

        // Assert
        assertEq(recipients[0], feeRecipient1);
        assertEq(recipients[1], feeRecipient2);
        assertEq(sumOf(fees), 9718378209069523938);
        assertEq(fees[0], 9718378209069523938 / 2);
        assertEq(fees[1], 9718378209069523938 / 2);
    }

    function testCalculateDepositFeesNormalCase_TwoFeeRecipientsSplit30To70() public {
        // Arrange
        // Set up your test data
        uint256 depositAmount = 100 * 1e18;
        address feeRecipient1 = 0xAb5801a7D398351b8bE11C439e05C5B3259aeC9B;
        address feeRecipient2 = 0xCA35b7d915458EF540aDe6068dFe2F44E8fa733c;

        // Set up mock pool
        mockPool.setTotalSupply(1000 * 1e18);
        mockToken.setTokenBalance(address(mockPool), 500 * 1e18);

        address[] memory _recipients = new address[](2);
        _recipients[0] = feeRecipient1;
        _recipients[1] = feeRecipient2;
        uint256[] memory _feeShares = new uint256[](2);
        _feeShares[0] = 30;
        _feeShares[1] = 70;
        feeCalculator.feeSetup(_recipients, _feeShares);

        // Act
        (address[] memory recipients, uint256[] memory fees) =
            feeCalculator.calculateDepositFees(address(mockToken), address(mockPool), depositAmount);

        // Assert
        assertEq(recipients[0], feeRecipient1);
        assertEq(recipients[1], feeRecipient2);
        assertEq(sumOf(fees), 9718378209069523938);
        assertEq(fees[0], uint256(9718378209069523938) * 30 / 100 + 1); //first recipient gets rest from division
        assertEq(fees[1], uint256(9718378209069523938) * 70 / 100);
    }

    function testCalculateDepositFeesComplicatedCase() public {
        // Arrange
        // Set up your test data
        uint256 depositAmount = 932 * 1e18;

        // Set up mock pool
        mockPool.setTotalSupply(53461 * 1e18);
        mockToken.setTokenBalance(address(mockPool), 15462 * 1e18);

        // Act
        (address[] memory recipients, uint256[] memory fees) =
            feeCalculator.calculateDepositFees(address(mockToken), address(mockPool), depositAmount);

        // Assert
        assertEq(recipients[0], feeRecipient);
        assertEq(fees[0], 46413457506542766270);
    }

    function testCalculateDepositFees_DepositOfOneWei_ShouldThrowException() public {
        // Arrange
        // Set up your test data
        uint256 depositAmount = 1;

        // Set up mock pool
        mockPool.setTotalSupply(1e5 * 1e18);
        mockToken.setTokenBalance(address(mockPool), 1e4 * 1e18);

        // Act
        vm.expectRevert("Fee must be greater than 0");
        feeCalculator.calculateDepositFees(address(mockToken), address(mockPool), depositAmount);
    }

    function testCalculateDepositFees_DepositOfHundredWei_ShouldThrowError() public {
        //Note! This is a bug, where a very small deposit to a very large pool
        //causes a == b because of precision limited by ratioDenominator in FeeCalculator

        // Arrange
        // Set up your test data
        uint256 depositAmount = 100;

        // Set up mock pool
        mockPool.setTotalSupply(1e5 * 1e18);
        mockToken.setTokenBalance(address(mockPool), 1e4 * 1e18);

        // Act
        vm.expectRevert("Fee must be greater than 0");
        feeCalculator.calculateDepositFees(address(mockToken), address(mockPool), depositAmount);
    }

    function testCalculateDepositFees_FuzzyExtremelySmallDepositsToLargePool_ShouldThrowError(uint256 depositAmount)
        public
    {
        vm.assume(depositAmount <= 1e-14 * 1e18);
        vm.assume(depositAmount >= 10);

        //Note! This is a bug, where a very small deposit to a very large pool
        //causes a == b because of precision limited by ratioDenominator in FeeCalculator

        // Arrange
        // Set up your test data

        // Set up mock pool
        mockPool.setTotalSupply(1e12 * 1e18);
        mockToken.setTokenBalance(address(mockPool), 1e9 * 1e18);

        vm.expectRevert("Fee must be greater than 0");
        feeCalculator.calculateDepositFees(address(mockToken), address(mockPool), depositAmount);
    }

    function testCalculateDepositFees_DepositOfHundredThousandsPartOfOne_NonzeroFee() public {
        // Arrange
        // Set up your test data
        uint256 depositAmount = 1e-5 * 1e18;

        // Set up mock pool
        mockPool.setTotalSupply(1e5 * 1e18);
        mockToken.setTokenBalance(address(mockPool), 1e4 * 1e18);

        // Act
        (address[] memory recipients, uint256[] memory fees) =
            feeCalculator.calculateDepositFees(address(mockToken), address(mockPool), depositAmount);

        // Assert
        assertEq(recipients[0], feeRecipient);
        assertEq(fees[0], 158800759314);
    }

    function testCalculateDepositFees_DepositOfOne_NormalFee() public {
        // Arrange
        // Set up your test data
        uint256 depositAmount = 1 * 1e18;

        // Set up mock pool
        mockPool.setTotalSupply(1e5 * 1e18);
        mockToken.setTokenBalance(address(mockPool), 1e4 * 1e18);

        // Act
        (address[] memory recipients, uint256[] memory fees) =
            feeCalculator.calculateDepositFees(address(mockToken), address(mockPool), depositAmount);

        // Assert
        assertEq(recipients[0], feeRecipient);
        assertEq(fees[0], 15880809772898785);
    }

    function testCalculateDepositFees_DepositOfOne_NormalFee_FiveRecipientsEqualSplit() public {
        // Arrange
        // Set up your test data
        uint256 depositAmount = 1 * 1e18;
        address feeRecipient1 = 0xAb5801a7D398351b8bE11C439e05C5B3259aeC9B;
        address feeRecipient2 = 0xCA35b7d915458EF540aDe6068dFe2F44E8fa733c;
        address feeRecipient3 = 0x4B0897b0513fdC7C541B6d9D7E929C4e5364D2dB;
        address feeRecipient4 = 0x583031D1113aD414F02576BD6afaBfb302140225;
        address feeRecipient5 = 0xdD870fA1b7C4700F2BD7f44238821C26f7392148;

        // Set up mock pool
        mockPool.setTotalSupply(1e5 * 1e18);
        mockToken.setTokenBalance(address(mockPool), 1e4 * 1e18);

        address[] memory _recipients = new address[](5);
        _recipients[0] = feeRecipient1;
        _recipients[1] = feeRecipient2;
        _recipients[2] = feeRecipient3;
        _recipients[3] = feeRecipient4;
        _recipients[4] = feeRecipient5;
        uint256[] memory _feeShares = new uint256[](5);
        _feeShares[0] = 20;
        _feeShares[1] = 20;
        _feeShares[2] = 20;
        _feeShares[3] = 20;
        _feeShares[4] = 20;
        feeCalculator.feeSetup(_recipients, _feeShares);

        // Act
        (address[] memory recipients, uint256[] memory fees) =
            feeCalculator.calculateDepositFees(address(mockToken), address(mockPool), depositAmount);

        // Assert
        assertEq(recipients[0], feeRecipient1);
        assertEq(recipients[1], feeRecipient2);
        assertEq(recipients[2], feeRecipient3);
        assertEq(recipients[3], feeRecipient4);
        assertEq(recipients[4], feeRecipient5);
        assertEq(sumOf(fees), 15880809772898785);
        assertEq(fees[0], uint256(15880809772898785) * 20 / 100);
        assertEq(fees[1], uint256(15880809772898785) * 20 / 100);
        assertEq(fees[2], uint256(15880809772898785) * 20 / 100);
        assertEq(fees[3], uint256(15880809772898785) * 20 / 100);
        assertEq(fees[4], uint256(15880809772898785) * 20 / 100);
    }

    function testCalculateDepositFees_DepositOfOne_NormalFee_FiveRecipientsComplicatedSplit() public {
        // Arrange
        // Set up your test data
        uint256 depositAmount = 1 * 1e18;
        address feeRecipient1 = 0xAb5801a7D398351b8bE11C439e05C5B3259aeC9B;
        address feeRecipient2 = 0xCA35b7d915458EF540aDe6068dFe2F44E8fa733c;
        address feeRecipient3 = 0x4B0897b0513fdC7C541B6d9D7E929C4e5364D2dB;
        address feeRecipient4 = 0x583031D1113aD414F02576BD6afaBfb302140225;
        address feeRecipient5 = 0xdD870fA1b7C4700F2BD7f44238821C26f7392148;

        // Set up mock pool
        mockPool.setTotalSupply(1e5 * 1e18);
        mockToken.setTokenBalance(address(mockPool), 1e4 * 1e18);

        address[] memory _recipients = new address[](5);
        _recipients[0] = feeRecipient1;
        _recipients[1] = feeRecipient2;
        _recipients[2] = feeRecipient3;
        _recipients[3] = feeRecipient4;
        _recipients[4] = feeRecipient5;
        uint256[] memory _feeShares = new uint256[](5);
        _feeShares[0] = 15;
        _feeShares[1] = 30;
        _feeShares[2] = 50;
        _feeShares[3] = 3;
        _feeShares[4] = 2;
        feeCalculator.feeSetup(_recipients, _feeShares);

        // Act
        (address[] memory recipients, uint256[] memory fees) =
            feeCalculator.calculateDepositFees(address(mockToken), address(mockPool), depositAmount);

        // Assert
        assertEq(recipients[0], feeRecipient1);
        assertEq(recipients[1], feeRecipient2);
        assertEq(recipients[2], feeRecipient3);
        assertEq(recipients[3], feeRecipient4);
        assertEq(recipients[4], feeRecipient5);
        assertEq(sumOf(fees), 15880809772898785);
        assertEq(fees[0], uint256(15880809772898785) * 15 / 100 + 3); //first recipient gets rest of fee
        assertEq(fees[1], uint256(15880809772898785) * 30 / 100);
        assertEq(fees[2], uint256(15880809772898785) * 50 / 100);
        assertEq(fees[3], uint256(15880809772898785) * 3 / 100);
        assertEq(fees[4], uint256(15880809772898785) * 2 / 100);
    }

    function testCalculateDepositFees_HugeTotalLargeCurrentSmallDeposit() public {
        // Arrange
        // Set up your test data
        uint256 depositAmount = 1 * 1e18;

        // Set up mock pool
        mockPool.setTotalSupply(100 * 1e6 * 1e18);
        mockToken.setTokenBalance(address(mockPool), 1e6 * 1e18);

        // Act
        (address[] memory recipients, uint256[] memory fees) =
            feeCalculator.calculateDepositFees(address(mockToken), address(mockPool), depositAmount);

        // Assert
        assertEq(recipients[0], feeRecipient);
        assertEq(fees[0], 1551604479562604);
    }

    function testCalculateDepositFees_ZeroDeposit_ExceptionShouldBeThrown() public {
        // Arrange
        // Set up your test data
        uint256 depositAmount = 0;

        // Set up mock pool
        mockPool.setTotalSupply(1000 * 1e18);
        mockToken.setTokenBalance(address(mockPool), 500 * 1e18);

        // Act
        vm.expectRevert("depositAmount must be > 0");
        feeCalculator.calculateDepositFees(address(mockToken), address(mockPool), depositAmount);
    }

    function testCalculateDepositFees_EmptyPool_FeeCappedAt10Percent() public {
        // Arrange
        // Set up your test data
        uint256 depositAmount = 100 * 1e18;

        // Set up mock pool
        mockPool.setTotalSupply(0);
        mockToken.setTokenBalance(address(mockPool), 0);

        // Act
        (address[] memory recipients, uint256[] memory fees) =
            feeCalculator.calculateDepositFees(address(mockToken), address(mockPool), depositAmount);

        // Assert
        assertEq(recipients[0], feeRecipient);
        assertEq(fees[0], depositAmount / 10);
    }

    function testCalculateDepositFees_AlmostEmptyPool_FeeAlmostCappedAt36Percent() public {
        // Arrange
        // Set up your test data
        uint256 depositAmount = 100 * 1e18;

        // Set up mock pool
        mockPool.setTotalSupply(1);
        mockToken.setTokenBalance(address(mockPool), 0);

        // Act
        (address[] memory recipients, uint256[] memory fees) =
            feeCalculator.calculateDepositFees(address(mockToken), address(mockPool), depositAmount);

        // Assert
        assertEq(recipients[0], feeRecipient);
        assertEq(fees[0], 35999999999999999154);
    }

    function testCalculateRedemptionFees_ZeroDeposit_ExceptionShouldBeThrown() public {
        // Arrange
        // Set up your test data
        uint256 redemptionAmount = 0;

        // Set up mock pool
        mockPool.setTotalSupply(1000 * 1e18);
        mockToken.setTokenBalance(address(mockPool), 500 * 1e18);

        // Act
        vm.expectRevert("redemptionAmount must be > 0");
        feeCalculator.calculateRedemptionFees(address(mockToken), address(mockPool), redemptionAmount);
    }

    function testCalculateRedemptionFees_TotalEqualCurrent_FeeCappedAt10Percent() public {
        // Arrange
        // Set up your test data
        uint256 redemptionAmount = 100;

        // Set up mock pool
        mockPool.setTotalSupply(1000);
        mockToken.setTokenBalance(address(mockPool), 1000);

        // Act
        (address[] memory recipients, uint256[] memory fees) =
            feeCalculator.calculateRedemptionFees(address(mockToken), address(mockPool), redemptionAmount);

        // Assert
        assertEq(recipients[0], feeRecipient);
        assertEq(fees[0], redemptionAmount / 10);
    }

    function testCalculateDepositFees_TotalEqualCurrent_FeeCappedAt10Percent() public {
        // Arrange
        // Set up your test data
        uint256 depositAmount = 100 * 1e18;

        // Set up mock pool
        mockPool.setTotalSupply(1000);
        mockToken.setTokenBalance(address(mockPool), 1000);

        // Act
        (address[] memory recipients, uint256[] memory fees) =
            feeCalculator.calculateDepositFees(address(mockToken), address(mockPool), depositAmount);

        // Assert
        assertEq(recipients[0], feeRecipient);
        assertEq(fees[0], depositAmount / 10);
    }

    function testCalculateDepositFees_TotalAlmostEqualCurrent_FeeAlmostCappedAt36Percent() public {
        // Arrange
        // Set up your test data
        uint256 depositAmount = 100 * 1e18;

        // Set up mock pool
        mockPool.setTotalSupply(1000);
        mockToken.setTokenBalance(address(mockPool), 999);

        // Act
        (address[] memory recipients, uint256[] memory fees) =
            feeCalculator.calculateDepositFees(address(mockToken), address(mockPool), depositAmount);

        // Assert
        assertEq(recipients[0], feeRecipient);
        assertEq(fees[0], 35999999999999999161);
    }

    function testCalculateDepositFees_ZeroCurrent_NormalFees() public {
        // Arrange
        // Set up your test data
        uint256 depositAmount = 100 * 1e18;

        // Set up mock pool
        mockPool.setTotalSupply(1000 * 1e18);
        mockToken.setTokenBalance(address(mockPool), 0);

        // Act
        (address[] memory recipients, uint256[] memory fees) =
            feeCalculator.calculateDepositFees(address(mockToken), address(mockPool), depositAmount);

        // Assert
        assertEq(recipients[0], feeRecipient);
        assertEq(fees[0], 737254938220315128);
    }

    function testCalculateRedemptionFees_HugeTotalLargeCurrentSmallDeposit() public {
        // Arrange
        // Set up your test data
        uint256 depositAmount = 10000 * 1e18;

        // Set up mock pool
        uint256 supply = 100000 * 1e18;
        mockPool.setTotalSupply(100000 * 1e18);
        mockToken.setTokenBalance(address(mockPool), supply-1);

        // Act
        (address[] memory recipients, uint256[] memory fees) =
                            feeCalculator.calculateRedemptionFee(address(mockToken), address(mockPool), depositAmount);

        // Assert
        assertEq(recipients[0], feeRecipient);
        assertEq(fees[0], depositAmount/10);
    }

    function testCalculateRedemptionFees_NegativeCase() public {
        // Arrange
        // Set up your test data
        uint256 depositAmount = 2323662174650;

        // Set up mock pool
        mockPool.setTotalSupply(56636794628913227180683983236);
        mockToken.setTokenBalance(address(mockPool), 55661911070827884041095553095);

        // Act
        (address[] memory recipients, uint256[] memory fees) =
                            feeCalculator.calculateRedemptionFee(address(mockToken), address(mockPool), depositAmount);

        // Assert
        assertEq(recipients[0], feeRecipient);
        assertEq(fees[0], depositAmount/10);
    }

    function testCalculateDepositFeesFuzzy(uint256 depositAmount, uint256 current, uint256 total) public {
        //vm.assume(depositAmount > 0);
        //vm.assume(total > 0);
        //vm.assume(current > 0);
        vm.assume(total >= current);
        vm.assume(depositAmount < 1e20 * 1e18);
        vm.assume(depositAmount > 0);
        vm.assume(total < 1e20 * 1e18);

        // Arrange
        // Set up your test data

        // Set up mock pool
        mockPool.setTotalSupply(total);
        mockToken.setTokenBalance(address(mockPool), current);

        // Act
        try feeCalculator.calculateDepositFees(address(mockToken), address(mockPool), depositAmount) returns (
            address[] memory recipients, uint256[] memory fees
        ) {
            // Assert
            assertEq(recipients[0], feeRecipient);
        } catch Error(string memory reason) {
            assertTrue(
                keccak256(bytes("Fee must be greater than 0")) == keccak256(bytes(reason))
                    || keccak256(bytes("Fee must be lower or equal to deposit amount")) == keccak256(bytes(reason)),
                "error should be 'Fee must be greater than 0' or 'Fee must be lower or equal to deposit amount'"
            );
        }
    }

    function testCalculateRedemptionFeesFuzzy_RedemptionDividedIntoOneChunkFeesGreaterOrEqualToOneRedemption(
        uint128 _redemptionAmount,
        uint128 _current,
        uint128 _total
    ) public {
        //just a sanity check
        testCalculateRedemptionFeesFuzzy_RedemptionDividedIntoMultipleChunksFeesGreaterOrEqualToOneRedemption(
            1, _redemptionAmount, _current, _total
        );
    }

    function testCalculateRedemptionFeesFuzzy_RedemptionDividedIntoMultipleChunksFeesGreaterOrEqualToOneRedemption(
        uint8 numberOfRedemptions,
        uint128 _redemptionAmount,
        uint128 _current,
        uint128 _total
    ) public {
        vm.assume(0 < numberOfRedemptions);
        vm.assume(_total >= _current);
        vm.assume(_redemptionAmount <= _current);
        vm.assume(_redemptionAmount < 1e20 * 1e18);
        vm.assume(_total < 1e20 * 1e18);
        vm.assume(_redemptionAmount > 1e-6 * 1e18);
        vm.assume(_current > 1e12);

        uint256 redemptionAmount = _redemptionAmount;
        uint256 current = _current;
        uint256 total = _total;

        // Arrange
        // Set up your test data

        // Set up mock pool
        mockPool.setTotalSupply(total);
        mockToken.setTokenBalance(address(mockPool), current);
        uint256 oneTimeFee = 0;
        bool oneTimeRedemptionFailed = false;
        uint256 multipleTimesRedemptionFailedCount = 0;

        // Act
        try feeCalculator.calculateRedemptionFees(address(mockToken), address(mockPool), redemptionAmount) returns (
            address[] memory recipients, uint256[] memory fees
        ) {
            oneTimeFee = fees[0];

            // Assert
            assertEq(recipients[0], feeRecipient);
        } catch Error(string memory reason) {
            oneTimeRedemptionFailed = true;
            assertTrue(
                keccak256(bytes("Fee must be greater than 0")) == keccak256(bytes(reason))
                    || keccak256(bytes("Fee must be lower or equal to deposit amount")) == keccak256(bytes(reason)),
                "error should be 'Fee must be greater than 0' or 'Fee must be lower or equal to deposit amount'"
            );
        }

        uint256 equalRedemption = redemptionAmount / numberOfRedemptions;
        uint256 restRedemption = redemptionAmount % numberOfRedemptions;
        uint256 feeFromDividedRedemptions = 0;

        for (uint256 i = 0; i < numberOfRedemptions; i++) {
            uint256 redemption = equalRedemption + (i == 0 ? restRedemption : 0);
            try feeCalculator.calculateRedemptionFees(address(mockToken), address(mockPool), redemption) returns (
                address[] memory recipients, uint256[] memory fees
            ) {
                feeFromDividedRedemptions += fees[0];
                total -= redemption;
                current -= redemption;
                mockPool.setTotalSupply(total);
                mockToken.setTokenBalance(address(mockPool), current);
            } catch Error(string memory reason) {
                multipleTimesRedemptionFailedCount++;
                assertTrue(
                    keccak256(bytes("Fee must be greater than 0")) == keccak256(bytes(reason))
                        || keccak256(bytes("Fee must be lower or equal to deposit amount")) == keccak256(bytes(reason)),
                    "error should be 'Fee must be greater than 0' or 'Fee must be lower or equal to deposit amount'"
                );
            }
        }

        // Assert
        if (multipleTimesRedemptionFailedCount == 0 && !oneTimeRedemptionFailed) {
            uint256 maximumAllowedErrorPercentage = (numberOfRedemptions <= 1) ? 0 : 1;
            if (
                oneTimeFee + feeFromDividedRedemptions > 1e-8 * 1e18 // we skip assertion for extremely small fees (basically zero fees) because of numerical errors
            ) {
                assertGe((maximumAllowedErrorPercentage + 100) * feeFromDividedRedemptions / 100, oneTimeFee);
            } //we add 1% tolerance for numerical errors
        }
    }

    function testCalculateDepositFeesFuzzy_DepositDividedIntoOneChunkFeesGreaterOrEqualToOneDeposit(
        uint256 depositAmount,
        uint256 current,
        uint256 total
    ) public {
        //just a sanity check
        testCalculateDepositFeesFuzzy_DepositDividedIntoMultipleChunksFeesGreaterOrEqualToOneDeposit(
            1, depositAmount, current, total
        );
    }

    function testCalculateDepositFeesFuzzy_DepositDividedIntoMultipleChunksFeesGreaterOrEqualToOneDeposit(
        uint8 numberOfDeposits,
        uint256 depositAmount,
        uint256 current,
        uint256 total
    ) public {
        vm.assume(0 < numberOfDeposits);
        vm.assume(total >= current);

        vm.assume(depositAmount < 1e20 * 1e18);
        vm.assume(total < 1e20 * 1e18);

        vm.assume(depositAmount > 1e-6 * 1e18);

        // Arrange
        // Set up your test data
        bool oneTimeDepositFailed = false;
        uint256 multipleTimesDepositFailedCount = 0;
        // Set up mock pool
        mockPool.setTotalSupply(total);
        mockToken.setTokenBalance(address(mockPool), current);

        uint256 oneTimeFee = 0;

        // Act
        try feeCalculator.calculateDepositFees(address(mockToken), address(mockPool), depositAmount) returns (
            address[] memory recipients, uint256[] memory fees
        ) {
            oneTimeFee = fees[0];

            // Assert
            assertEq(recipients[0], feeRecipient);
        } catch Error(string memory reason) {
            oneTimeDepositFailed = true;
            assertTrue(
                keccak256(bytes("Fee must be greater than 0")) == keccak256(bytes(reason))
                    || keccak256(bytes("Fee must be lower or equal to deposit amount")) == keccak256(bytes(reason)),
                "error should be 'Fee must be greater than 0' or 'Fee must be lower or equal to deposit amount'"
            );
        }

        uint256 equalDeposit = depositAmount / numberOfDeposits;
        uint256 restDeposit = depositAmount % numberOfDeposits;
        uint256 feeFromDividedDeposits = 0;

        for (uint256 i = 0; i < numberOfDeposits; i++) {
            uint256 deposit = equalDeposit + (i == 0 ? restDeposit : 0);

            try feeCalculator.calculateDepositFees(address(mockToken), address(mockPool), deposit) returns (
                address[] memory recipients, uint256[] memory fees
            ) {
                feeFromDividedDeposits += fees[0];
                total += deposit;
                current += deposit;
                mockPool.setTotalSupply(total);
                mockToken.setTokenBalance(address(mockPool), current);
            } catch Error(string memory reason) {
                multipleTimesDepositFailedCount++;
                assertTrue(
                    keccak256(bytes("Fee must be greater than 0")) == keccak256(bytes(reason))
                        || keccak256(bytes("Fee must be lower or equal to deposit amount")) == keccak256(bytes(reason)),
                    "error should be 'Fee must be greater than 0' or 'Fee must be lower or equal to deposit amount'"
                );
            }
        }

        // Assert
        if (multipleTimesDepositFailedCount == 0 && !oneTimeDepositFailed) {
            uint256 maximumAllowedErrorPercentage = (numberOfDeposits <= 1) ? 0 : 2;
            if (
                oneTimeFee + feeFromDividedDeposits > 1e-8 * 1e18 // we skip assertion for extremely small fees (basically zero fees) because of numerical errors
            ) {
                assertGe((maximumAllowedErrorPercentage + 100) * feeFromDividedDeposits / 100, oneTimeFee);
            } //we add 1% tolerance for numerical errors
        }
    }

    function sumOf(uint256[] memory numbers) public pure returns (uint256) {
        uint256 sum = 0;
        for (uint256 i = 0; i < numbers.length; i++) {
            sum += numbers[i];
        }
        return sum;
    }

    function testFeeSetupFuzzy(address[] memory recipients, uint8 firstShare) public {
        vm.assume(recipients.length <= 100);
        vm.assume(recipients.length > 1); //at least two recipients
        vm.assume(firstShare <= 100);
        vm.assume(firstShare > 0);

        uint256[] memory feeShares = new uint256[](recipients.length);

        uint256 shareLeft = 100 - firstShare;
        feeShares[0] = firstShare;
        uint256 equalShare = shareLeft / (recipients.length - 1);
        uint256 leftShare = shareLeft % (recipients.length - 1);

        for (uint256 i = 1; i < recipients.length; i++) {
            feeShares[i] = equalShare;
        }
        feeShares[recipients.length - 1] += leftShare; //last one gets additional share
        feeCalculator.feeSetup(recipients, feeShares);

        uint256 depositAmount = 100 * 1e18;
        // Set up mock pool
        mockPool.setTotalSupply(200 * 1e18);
        mockToken.setTokenBalance(address(mockPool), 100 * 1e18);

        // Act
        (address[] memory recipients, uint256[] memory fees) =
            feeCalculator.calculateDepositFees(address(mockToken), address(mockPool), depositAmount);

        // Assert
        for (uint256 i = 0; i < recipients.length; i++) {
            assertEq(recipients[i], recipients[i]);
        }

        assertEq(sumOf(fees), 11526003792614720250);

        assertApproxEqAbs(fees[0], 11526003792614720250 * uint256(firstShare) / 100, recipients.length - 1 + 1); //first fee might get the rest from division

        for (uint256 i = 1; i < recipients.length - 1; i++) {
            assertApproxEqAbs(fees[i], 11526003792614720250 * equalShare / 100, 1);
        }
        assertApproxEqAbs(fees[recipients.length - 1], 11526003792614720250 * (equalShare + leftShare) / 100, 1);
    }
}<|MERGE_RESOLUTION|>--- conflicted
+++ resolved
@@ -177,38 +177,6 @@
         assertEq(fees[0], redemptionAmount / 10);
     }
 
-<<<<<<< HEAD
-=======
-    function testCalculateRedemptionFees_AlmostFullMonopolization_ZeroFees() public {
-        // Arrange
-        // Set up your test data
-        uint256 redemptionAmount = 1 * 1e18;
-
-        // Set up mock pool
-        mockPool.setTotalSupply(1e6 * 1e18 + 1);
-        mockToken.setTokenBalance(address(mockPool), 1e6 * 1e18);
-
-        // Act
-        vm.expectRevert("Fee must be greater than 0");
-        feeCalculator.calculateRedemptionFees(address(mockToken), address(mockPool), redemptionAmount);
-    }
-
-    function testCalculateRedemptionFees_CurrentSlightLessThanTotal_AmountSuperSmall_ShouldResultInException() public {
-        //this test was producing negative redemption fees before rounding extremely small negative redemption fees to zero
-        // Arrange
-        // Set up your test data
-        uint256 redemptionAmount = 186843141273221600445448244614; //1.868e29
-
-        // Set up mock pool
-        mockPool.setTotalSupply(11102230246251565404236316680908203126); //1.11e37
-        mockToken.setTokenBalance(address(mockPool), 11102230246251565403820829061134812052); //1.11e37
-
-        // Act
-        vm.expectRevert("Fee must be greater than 0");
-        feeCalculator.calculateRedemptionFees(address(mockToken), address(mockPool), redemptionAmount);
-    }
-
->>>>>>> e9205625
     function testCalculateDepositFeesNormalCase_TwoFeeRecipientsSplitEqually() public {
         // Arrange
         // Set up your test data
@@ -634,7 +602,7 @@
 
         // Act
         (address[] memory recipients, uint256[] memory fees) =
-                            feeCalculator.calculateRedemptionFee(address(mockToken), address(mockPool), depositAmount);
+                            feeCalculator.calculateRedemptionFees(address(mockToken), address(mockPool), depositAmount);
 
         // Assert
         assertEq(recipients[0], feeRecipient);
@@ -652,7 +620,7 @@
 
         // Act
         (address[] memory recipients, uint256[] memory fees) =
-                            feeCalculator.calculateRedemptionFee(address(mockToken), address(mockPool), depositAmount);
+                            feeCalculator.calculateRedemptionFees(address(mockToken), address(mockPool), depositAmount);
 
         // Assert
         assertEq(recipients[0], feeRecipient);
